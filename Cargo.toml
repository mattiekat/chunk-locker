[package]
name = "chunk-locker"
version = "0.1.0"
edition = "2021"
rust-version = "1.64"

# See more keys and their definitions at https://doc.rust-lang.org/cargo/reference/manifest.html

[dependencies]
async-trait = "0.1"
async-stream = "0.3"
aws-config = "0.51"
aws-sdk-s3 = "0.21"
color-eyre = "0.6"
dotenv = "0.15"
eyre = "0.6"
itertools = "0.10"
log = "0.4"
once_cell = "1.16"
reqwest = { version = "0.11", features = ["stream"] }
serde = { version = "1.0", features = ["derive"] }
thiserror = "1.0"
tokio = { version = "1.21", default-features = false, features = ["full", "parking_lot"] }
tokio-stream = "0.1"
toml = "0.5"
<<<<<<< HEAD

# Imported from aws-sdk-s3
bytes = "*"

[dev-dependencies]
md-5 = "0.10"
=======
once_cell = "1.16"
bitvec = "1.0"
futures = "0.3"

[dev-dependencies]
parking_lot = { version = "0.12", features = ["deadlock_detection"] }
>>>>>>> f6730033
<|MERGE_RESOLUTION|>--- conflicted
+++ resolved
@@ -7,13 +7,15 @@
 # See more keys and their definitions at https://doc.rust-lang.org/cargo/reference/manifest.html
 
 [dependencies]
+async-stream = "0.3"
 async-trait = "0.1"
-async-stream = "0.3"
 aws-config = "0.51"
 aws-sdk-s3 = "0.21"
+bitvec = "1.0"
 color-eyre = "0.6"
 dotenv = "0.15"
 eyre = "0.6"
+futures = "0.3"
 itertools = "0.10"
 log = "0.4"
 once_cell = "1.16"
@@ -23,18 +25,10 @@
 tokio = { version = "1.21", default-features = false, features = ["full", "parking_lot"] }
 tokio-stream = "0.1"
 toml = "0.5"
-<<<<<<< HEAD
 
 # Imported from aws-sdk-s3
 bytes = "*"
 
 [dev-dependencies]
-md-5 = "0.10"
-=======
-once_cell = "1.16"
-bitvec = "1.0"
-futures = "0.3"
-
-[dev-dependencies]
 parking_lot = { version = "0.12", features = ["deadlock_detection"] }
->>>>>>> f6730033
+md-5 = "0.10"